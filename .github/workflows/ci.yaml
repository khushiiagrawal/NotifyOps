name: Build, Format, Lint, and Test

on:
  push:
    branches: ['*']
  pull_request:
    branches: ['*']

jobs:
  frontend:
    name: Frontend 
    runs-on: ubuntu-latest
    steps:
      - name: Checkout repository
        uses: actions/checkout@v4

      - name: Set up Node.js
        uses: actions/setup-node@v4
        with:
          node-version: '20'
          cache: 'npm'
          cache-dependency-path: web/package-lock.json

      - name: Install web dependencies
        working-directory: web
        run: npm ci

      - name: Install Playwright browsers
        working-directory: web
        run: npx playwright install

      - name: Check formatting (web)
        working-directory: web
        run: npm run format:check

      - name: Lint (web)
        working-directory: web
        run: npm run lint:check

      - name: Run web tests (not implemented yet 😭)
        working-directory: web
<<<<<<< HEAD
        run: echo "Have not fully implemented tests yet."
=======
        run: echo "No tests defined. Skipping."
>>>>>>> 97075efe

  backend:
    name: Backend 
    runs-on: ubuntu-latest
    steps:
      - name: Checkout repository
        uses: actions/checkout@v4

      - name: Set up Go
        uses: actions/setup-go@v5
        with:
          go-version: '1.22'

      - name: Check formatting (Go)
        run: go fmt ./...

      - name: Build Go binary
        run: go build -o main ./cmd/server

<<<<<<< HEAD
      - name: Run Go tests (not implemented yet 😭)
        run: echo "Have not fully implemented tests yet."
=======
      - name: Run Go tests
        run: echo "No tests defined. Skipping."
>>>>>>> 97075efe
<|MERGE_RESOLUTION|>--- conflicted
+++ resolved
@@ -37,13 +37,9 @@
         working-directory: web
         run: npm run lint:check
 
-      - name: Run web tests (not implemented yet 😭)
+      - name: Run web tests
         working-directory: web
-<<<<<<< HEAD
-        run: echo "Have not fully implemented tests yet."
-=======
         run: echo "No tests defined. Skipping."
->>>>>>> 97075efe
 
   backend:
     name: Backend 
@@ -63,10 +59,5 @@
       - name: Build Go binary
         run: go build -o main ./cmd/server
 
-<<<<<<< HEAD
-      - name: Run Go tests (not implemented yet 😭)
-        run: echo "Have not fully implemented tests yet."
-=======
       - name: Run Go tests
-        run: echo "No tests defined. Skipping."
->>>>>>> 97075efe
+        run: echo "No tests defined. Skipping."